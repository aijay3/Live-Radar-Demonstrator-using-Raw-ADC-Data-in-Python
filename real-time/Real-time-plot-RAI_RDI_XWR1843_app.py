from real_time_process import UdpListener, DataProcessor
from radar_config import SerialConfig
from queue import Queue
import pyqtgraph as pg
import pyqtgraph.ptime as ptime
from pyqtgraph.Qt import QtCore, QtGui, QtWidgets
import numpy as np
import threading
import time
import sys
import socket

# -----------------------------------------------
from app_layout import Ui_MainWindow

# -----------------------------------------------
config = '../config/IWR1843_cfg.cfg'


def send_cmd(code):
    # command code list
    CODE_1 = (0x01).to_bytes(2, byteorder='little', signed=False)
    CODE_2 = (0x02).to_bytes(2, byteorder='little', signed=False)
    CODE_3 = (0x03).to_bytes(2, byteorder='little', signed=False)
    CODE_4 = (0x04).to_bytes(2, byteorder='little', signed=False)
    CODE_5 = (0x05).to_bytes(2, byteorder='little', signed=False)
    CODE_6 = (0x06).to_bytes(2, byteorder='little', signed=False)
    CODE_7 = (0x07).to_bytes(2, byteorder='little', signed=False)
    CODE_8 = (0x08).to_bytes(2, byteorder='little', signed=False)
    CODE_9 = (0x09).to_bytes(2, byteorder='little', signed=False)
    CODE_A = (0x0A).to_bytes(2, byteorder='little', signed=False)
    CODE_B = (0x0B).to_bytes(2, byteorder='little', signed=False)
    CODE_C = (0x0C).to_bytes(2, byteorder='little', signed=False)
    CODE_D = (0x0D).to_bytes(2, byteorder='little', signed=False)
    CODE_E = (0x0E).to_bytes(2, byteorder='little', signed=False)

    # packet header & footer
    header = (0xA55A).to_bytes(2, byteorder='little', signed=False)
    footer = (0xEEAA).to_bytes(2, byteorder='little', signed=False)

    # data size
    dataSize_0 = (0x00).to_bytes(2, byteorder='little', signed=False)
    dataSize_6 = (0x06).to_bytes(2, byteorder='little', signed=False)

    # data
    data_FPGA_config = (0x01020102031e).to_bytes(6, byteorder='big', signed=False)
    data_packet_config = (0xc005350c0000).to_bytes(6, byteorder='big', signed=False)

    # connect to DCA1000
    connect_to_FPGA = header + CODE_9 + dataSize_0 + footer
    read_FPGA_version = header + CODE_E + dataSize_0 + footer
    config_FPGA = header + CODE_3 + dataSize_6 + data_FPGA_config + footer
    config_packet = header + CODE_B + dataSize_6 + data_packet_config + footer
    start_record = header + CODE_5 + dataSize_0 + footer
    stop_record = header + CODE_6 + dataSize_0 + footer

    if code == '9':
        re = connect_to_FPGA
    elif code == 'E':
        re = read_FPGA_version
    elif code == '3':
        re = config_FPGA
    elif code == 'B':
        re = config_packet
    elif code == '5':
        re = start_record
    elif code == '6':
        re = stop_record
    else:
        re = 'NULL'
    # print('send command:', re.hex())
    return re


def update_figure():
    global img_rdi, img_rai, updateTime
    img_rdi.setImage(RDIData.get()[:, :, 0].T, axis=1)
    img_rai.setImage(np.rot90(RAIData.get()[0, :, :], 1), axis=1)
    QtCore.QTimer.singleShot(1, update_figure)
    now = ptime.time()
    updateTime = now


def openradar():
    global radar_ctrl
    radar_ctrl = SerialConfig(name='ConnectRadar', CLIPort='COM4', BaudRate=115200)
    radar_ctrl.StopRadar()
    radar_ctrl.SendConfig(config)
    update_figure()

<<<<<<< HEAD

def plot(cfg):
=======
def plot():
>>>>>>> 93902105
    global img_rdi, img_rai, updateTime
    # ---------------------------------------------------
    app = QtWidgets.QApplication(sys.argv)
    MainWindow = QtWidgets.QMainWindow()
    MainWindow.show()
    ui = Ui_MainWindow()
    ui.setupUi(MainWindow)
    view_rdi = ui.graphicsView.addViewBox()
    view_rai = ui.graphicsView_2.addViewBox()
    starbtn = ui.pushButton_start
    exitbtn = ui.pushButton_exit
    # ---------------------------------------------------
    # lock the aspect ratio so pixels are always square
    view_rdi.setAspectLocked(True)
    view_rai.setAspectLocked(True)
    img_rdi = pg.ImageItem(border='w')
    img_rai = pg.ImageItem(border='w')
    # Colormap
    position = np.arange(64)
    position = position / 64
    position[0] = 0
    position = np.flip(position)
    colors = [[62, 38, 168, 255], [63, 42, 180, 255], [65, 46, 191, 255], [67, 50, 202, 255], [69, 55, 213, 255],
              [70, 60, 222, 255], [71, 65, 229, 255], [70, 71, 233, 255], [70, 77, 236, 255], [69, 82, 240, 255],
              [68, 88, 243, 255],
              [68, 94, 247, 255], [67, 99, 250, 255], [66, 105, 254, 255], [62, 111, 254, 255], [56, 117, 254, 255],
              [50, 123, 252, 255],
              [47, 129, 250, 255], [46, 135, 246, 255], [45, 140, 243, 255], [43, 146, 238, 255], [39, 150, 235, 255],
              [37, 155, 232, 255],
              [35, 160, 229, 255], [31, 164, 225, 255], [28, 129, 222, 255], [24, 173, 219, 255], [17, 177, 214, 255],
              [7, 181, 208, 255],
              [1, 184, 202, 255], [2, 186, 195, 255], [11, 189, 188, 255], [24, 191, 182, 255], [36, 193, 174, 255],
              [44, 195, 167, 255],
              [49, 198, 159, 255], [55, 200, 151, 255], [63, 202, 142, 255], [74, 203, 132, 255], [88, 202, 121, 255],
              [102, 202, 111, 255],
              [116, 201, 100, 255], [130, 200, 89, 255], [144, 200, 78, 255], [157, 199, 68, 255], [171, 199, 57, 255],
              [185, 196, 49, 255],
              [197, 194, 42, 255], [209, 191, 39, 255], [220, 189, 41, 255], [230, 187, 45, 255], [239, 186, 53, 255],
              [248, 186, 61, 255],
              [254, 189, 60, 255], [252, 196, 57, 255], [251, 202, 53, 255], [249, 208, 50, 255], [248, 214, 46, 255],
              [246, 220, 43, 255],
              [245, 227, 39, 255], [246, 233, 35, 255], [246, 239, 31, 255], [247, 245, 27, 255], [249, 251, 20, 255]]
    colors = np.flip(colors, axis=0)
    color_map = pg.ColorMap(position, colors)
    lookup_table = color_map.getLookupTable(0.0, 1.0, 256)
    img_rdi.setLookupTable(lookup_table)
    img_rai.setLookupTable(lookup_table)
    view_rdi.addItem(img_rdi)
    view_rai.addItem(img_rai)
    # Set initial view bounds
    view_rdi.setRange(QtCore.QRectF(0, 0, 128, 64))
    view_rai.setRange(QtCore.QRectF(0, 0, 32, 64))
    updateTime = ptime.time()

    starbtn.clicked.connect(openradar)
    exitbtn.clicked.connect(app.instance().exit)
    app.instance().exec_()
    radar_ctrl.StopRadar()


# Queue for access data
BinData = Queue()
RDIData = Queue()
RAIData = Queue()
# Radar config
adc_sample = 64
chirp = 32
tx_num = 1
rx_num = 4
radar_config = [adc_sample, chirp, tx_num, rx_num]
frame_length = adc_sample * chirp * tx_num * rx_num * 2
# Host setting
address = ('192.168.33.30', 4098)
buff_size = 2097152

# config DCA1000 to receive bin data
config_address = ('192.168.33.30', 4096)
FPGA_address_cfg = ('192.168.33.180', 4096)
cmd_order = ['9', 'E', '3', 'B', '5', '6']
sockConfig = socket.socket(socket.AF_INET, socket.SOCK_DGRAM)
sockConfig.bind(config_address)

for k in range(5):
    # Send the command
    sockConfig.sendto(send_cmd(cmd_order[k]), FPGA_address_cfg)
    time.sleep(0.1)
    # Request data back on the config port
    msg, server = sockConfig.recvfrom(2048)
    # print('receive command:', msg.hex())

collector = UdpListener('Listener', BinData, frame_length, address, buff_size)
processor = DataProcessor('Processor', radar_config, BinData, RDIData, RAIData)
collector.start()
processor.start()
plotIMAGE = threading.Thread(target=plot())
plotIMAGE.start()

sockConfig.sendto(send_cmd('6'), FPGA_address_cfg)
sockConfig.close()
collector.join(timeout=1)
processor.join(timeout=1)

print("Program close")
sys.exit()<|MERGE_RESOLUTION|>--- conflicted
+++ resolved
@@ -88,12 +88,9 @@
     radar_ctrl.SendConfig(config)
     update_figure()
 
-<<<<<<< HEAD
 
-def plot(cfg):
-=======
+
 def plot():
->>>>>>> 93902105
     global img_rdi, img_rai, updateTime
     # ---------------------------------------------------
     app = QtWidgets.QApplication(sys.argv)
